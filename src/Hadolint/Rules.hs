--- conflicted
+++ resolved
@@ -204,25 +204,9 @@
     , usePipefail
     ]
 
-<<<<<<< HEAD
-=======
 optionalRules :: RulesConfig -> [Rule]
 optionalRules RulesConfig {allowedRegistries} = [registryIsAllowed allowedRegistries]
 
-commentMetadata :: ShellCheck.Interface.Comment -> Metadata
-commentMetadata (ShellCheck.Interface.Comment severity code message) =
-    Metadata (Text.pack ("SC" ++ show code)) severity (Text.pack message)
-
-shellcheckBash :: Rule
-shellcheckBash = mapInstructions checkBash ()
-  where
-    checkBash :: CheckerWithState ()
-    checkBash st _ (Run (ArgumentsList script)) = (st, doCheck script)
-    checkBash st _ (Run (ArgumentsText script)) = (st, doCheck script)
-    checkBash st _ _ = (st, [])
-    doCheck script = nub [commentMetadata c | c <- Bash.shellcheck script]
-
->>>>>>> fe7b03df
 allFromImages :: ParsedFile -> [(Linenumber, BaseImage)]
 allFromImages dockerfile = [(l, f) | (l, From f) <- instr]
   where
