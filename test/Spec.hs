{-# LANGUAGE OverloadedLists #-}
{-# LANGUAGE OverloadedStrings #-}

import qualified ConfigSpec
import Control.Monad (unless, when)
import Data.Semigroup ((<>))
import qualified Data.Text as Text
import Hadolint.Formatter.TTY (formatChecks, formatError)
import Hadolint.Rules
import Language.Docker.Parser
import Language.Docker.Syntax
import Test.HUnit hiding (Label)
import Test.Hspec

main :: IO ()
main =
  hspec $ do
    describe "FROM rules" $ do
      it "no untagged" $ ruleCatches noUntagged "FROM debian"
      it "no untagged with name" $ ruleCatches noUntagged "FROM debian AS builder"
      it "explicit latest" $ ruleCatches noLatestTag "FROM debian:latest"
      it "explicit latest with name" $ ruleCatches noLatestTag "FROM debian:latest AS builder"
      it "explicit tagged" $ ruleCatchesNot noLatestTag "FROM debian:jessie"
      it "explicit platform flag" $ ruleCatches noPlatformFlag "FROM --platform=linux debian:jessie"
      it "no platform flag" $ ruleCatchesNot noPlatformFlag "FROM debian:jessie"
      it "explicit SHA" $
        ruleCatchesNot
          noLatestTag
          "FROM hub.docker.io/debian@sha256:\
          \7959ed6f7e35f8b1aaa06d1d8259d4ee25aa85a086d5c125480c333183f9deeb"
      it "explicit tagged with name" $
        ruleCatchesNot noLatestTag "FROM debian:jessie AS builder"
      it "untagged digest is not an error" $
        ruleCatchesNot noUntagged "FROM ruby@sha256:f1dbca0f5dbc9"
      it "untagged digest is not an error" $
        ruleCatchesNot noUntagged "FROM ruby:2"
      it "local aliases are OK to be untagged" $
        let dockerFile =
              [ "FROM golang:1.9.3-alpine3.7 AS build",
                "RUN foo",
                "FROM build as unit-test",
                "RUN bar",
                "FROM alpine:3.7",
                "RUN baz"
              ]
         in do
              ruleCatchesNot noUntagged $ Text.unlines dockerFile
              onBuildRuleCatchesNot noUntagged $ Text.unlines dockerFile
      it "other untagged cases are not ok" $
        let dockerFile =
              [ "FROM golang:1.9.3-alpine3.7 AS build",
                "RUN foo",
                "FROM node as unit-test",
                "RUN bar",
                "FROM alpine:3.7",
                "RUN baz"
              ]
         in do
              ruleCatches noUntagged $ Text.unlines dockerFile
              onBuildRuleCatches noUntagged $ Text.unlines dockerFile
    --
    describe "no root or sudo rules" $ do
      it "sudo" $ do
        ruleCatches noSudo "RUN sudo apt-get update"
        onBuildRuleCatches noSudo "RUN sudo apt-get update"

      it "last user should not be root" $
        let dockerFile =
              [ "FROM scratch",
                "USER root"
              ]
         in ruleCatches noRootUser $ Text.unlines dockerFile

      it "no root" $
        let dockerFile =
              [ "FROM scratch",
                "USER foo"
              ]
         in ruleCatchesNot noRootUser $ Text.unlines dockerFile

      it "no root UID" $
        let dockerFile =
              [ "FROM scratch",
                "USER 0"
              ]
         in ruleCatches noRootUser $ Text.unlines dockerFile

      it "no root:root" $
        let dockerFile =
              [ "FROM scratch",
                "USER root:root"
              ]
         in ruleCatches noRootUser $ Text.unlines dockerFile

      it "no UID:GID" $
        let dockerFile =
              [ "FROM scratch",
                "USER 0:0"
              ]
         in ruleCatches noRootUser $ Text.unlines dockerFile

      it "can switch back to non root" $
        let dockerFile =
              [ "FROM scratch",
                "USER root",
                "RUN something",
                "USER foo"
              ]
         in ruleCatchesNot noRootUser $ Text.unlines dockerFile

      it "warns on transitive root user" $
        let dockerFile =
              [ "FROM debian as base",
                "USER root",
                "RUN something",
                "FROM base",
                "RUN something else"
              ]
         in ruleCatches noRootUser $ Text.unlines dockerFile

      it "warns on multiple stages" $
        let dockerFile =
              [ "FROM debian as base",
                "USER root",
                "RUN something",
                "FROM scratch",
                "USER foo",
                "RUN something else"
              ]
         in ruleCatches noRootUser $ Text.unlines dockerFile

<<<<<<< HEAD
      it "does not warn when switching in multiple stages" $
        let dockerFile =
              [ "FROM debian as base",
                "USER root",
                "RUN something",
                "USER foo",
                "FROM scratch",
                "RUN something else"
              ]
         in ruleCatchesNot noRootUser $ Text.unlines dockerFile
=======
            it "install sudo" $ do
                ruleCatchesNot noSudo "RUN apt-get install sudo"
                onBuildRuleCatchesNot noSudo "RUN apt-get install sudo"
            it "sudo chained programs" $ do
                ruleCatches noSudo "RUN apt-get update && sudo apt-get install"
                onBuildRuleCatches noSudo "RUN apt-get update && sudo apt-get install"
        --
        describe "invalid CMD rules" $ do
            it "invalid cmd" $ do
                ruleCatches invalidCmd "RUN top"
                onBuildRuleCatches invalidCmd "RUN top"
            it "install ssh" $ do
                ruleCatchesNot invalidCmd "RUN apt-get install ssh"
                onBuildRuleCatchesNot invalidCmd "RUN apt-get install ssh"
        --
        describe "gem" $
          describe "version pinning" $ do
            describe "i" $ do
              it "unpinned" $ do
                ruleCatches gemVersionPinned "RUN gem i bundler"
                onBuildRuleCatches gemVersionPinned "RUN gem i bundler"
              it "pinned" $ do
                ruleCatchesNot gemVersionPinned "RUN gem i bundler:1"
                onBuildRuleCatchesNot gemVersionPinned "RUN gem i bundler:1"
              it "multi" $ do
                ruleCatches gemVersionPinned "RUN gem i bunlder:1 nokogiri"
                onBuildRuleCatches gemVersionPinned "RUN gem i bunlder:1 nokogiri"
                ruleCatchesNot gemVersionPinned "RUN gem i bunlder:1 nokogirii:1"
                onBuildRuleCatchesNot gemVersionPinned "RUN gem i bunlder:1 nokogiri:1"
            describe "install" $ do
              it "unpinned" $ do
                ruleCatches gemVersionPinned "RUN gem install bundler"
                onBuildRuleCatches gemVersionPinned "RUN gem install bundler"
              it "pinned" $ do
                ruleCatchesNot gemVersionPinned "RUN gem install bundler:1"
                onBuildRuleCatchesNot gemVersionPinned "RUN gem install bundler:1"
              it "does not warn on -v" $ do
                ruleCatchesNot gemVersionPinned "RUN gem install bundler -v '2.0.1'"
                onBuildRuleCatchesNot gemVersionPinned "RUN gem install bundler -v '2.0.1'"
              it "does not warn on --version without =" $ do
                ruleCatchesNot gemVersionPinned "RUN gem install bundler --version '2.0.1'"
                onBuildRuleCatchesNot gemVersionPinned "RUN gem install bundler --version '2.0.1'"
              it "does not warn on --version with =" $ do
                ruleCatchesNot gemVersionPinned "RUN gem install bundler --version='2.0.1'"
                onBuildRuleCatchesNot gemVersionPinned "RUN gem install bundler --version='2.0.1'"
              it "does not warn on extra flags" $ do
                ruleCatchesNot gemVersionPinned "RUN gem install bundler:2.0.1 -- --use-system-libraries=true"
                onBuildRuleCatchesNot gemVersionPinned "RUN gem install bundler:2.0.1 -- --use-system-libraries=true"
        --
        describe "yum rules" $ do
            it "yum update" $ do
                ruleCatches noYumUpdate "RUN yum update"
                ruleCatchesNot noYumUpdate "RUN yum install -y httpd-2.4.42 && yum clean all"
                ruleCatchesNot noYumUpdate "RUN bash -c `# not even a yum command`"
                onBuildRuleCatches noYumUpdate "RUN yum update"
                onBuildRuleCatchesNot noYumUpdate "RUN yum install -y httpd-2.4.42 && yum clean all"
                onBuildRuleCatchesNot noYumUpdate "RUN bash -c `# not even a yum command`"
            it "yum version pinning" $ do
                ruleCatches yumVersionPinned "RUN yum install -y tomcat && yum clean all"
                ruleCatchesNot yumVersionPinned "RUN yum install -y tomcat-9.2 && yum clean all"
                ruleCatchesNot yumVersionPinned "RUN bash -c `# not even a yum command`"
                onBuildRuleCatches yumVersionPinned "RUN yum install -y tomcat && yum clean all"
                onBuildRuleCatchesNot yumVersionPinned "RUN yum install -y tomcat-9.2 && yum clean all"
                onBuildRuleCatchesNot yumVersionPinned "RUN bash -c `# not even a yum command`"
            it "yum no clean all" $ do
                ruleCatches yumCleanup "RUN yum install -y mariadb-10.4"
                ruleCatchesNot yumCleanup "RUN yum install -y mariadb-10.4 && yum clean all"
                ruleCatchesNot yumCleanup "RUN bash -c `# not even a yum command`"
                onBuildRuleCatches yumCleanup "RUN yum install -y mariadb-10.4"
                onBuildRuleCatchesNot yumCleanup "RUN yum install -y mariadb-10.4 && yum clean all"
                onBuildRuleCatchesNot yumCleanup "RUN bash -c `# not even a yum command`"
            it "yum non-interactive" $ do
                ruleCatches yumYes "RUN yum install httpd-2.4.24 && yum clean all"
                ruleCatchesNot yumYes "RUN yum install -y httpd-2.4.24 && yum clean all"
                ruleCatchesNot yumYes "RUN bash -c `# not even a yum command`"
                onBuildRuleCatches yumYes "RUN yum install httpd-2.4.24 && yum clean all"
                onBuildRuleCatchesNot yumYes "RUN yum install -y httpd-2.4.24 && yum clean all"
                onBuildRuleCatchesNot yumYes "RUN bash -c `# not even a yum command`"
        --
        describe "apt-get rules" $ do
            it "apt" $
                let dockerFile =
                        [ "FROM ubuntu"
                        , "RUN apt install python"
                        ]
                in do
                  ruleCatches noApt $ Text.unlines dockerFile
                  onBuildRuleCatches noApt $ Text.unlines dockerFile
            it "apt-get upgrade" $ do
                ruleCatches noAptGetUpgrade "RUN apt-get update && apt-get upgrade"
                onBuildRuleCatches noAptGetUpgrade "RUN apt-get update && apt-get upgrade"
            it "apt-get version pinning" $ do
                ruleCatches aptGetVersionPinned "RUN apt-get update && apt-get install python"
                onBuildRuleCatches aptGetVersionPinned "RUN apt-get update && apt-get install python"
            it "apt-get no cleanup" $
                let dockerFile =
                        [ "FROM scratch"
                        , "RUN apt-get update && apt-get install python"
                        ]
                in do
                  ruleCatches aptGetCleanup $ Text.unlines dockerFile
                  onBuildRuleCatches aptGetCleanup $ Text.unlines dockerFile
            it "apt-get cleanup in stage image" $
                let dockerFile =
                        [ "FROM ubuntu as foo"
                        , "RUN apt-get update && apt-get install python"
                        , "FROM scratch"
                        , "RUN echo hey!"
                        ]
                in do
                  ruleCatchesNot aptGetCleanup $ Text.unlines dockerFile
                  onBuildRuleCatchesNot aptGetCleanup $ Text.unlines dockerFile
            it "apt-get no cleanup in last stage" $
                let dockerFile =
                        [ "FROM ubuntu as foo"
                        , "RUN hey!"
                        , "FROM scratch"
                        , "RUN apt-get update && apt-get install python"
                        ]
                in do
                  ruleCatches aptGetCleanup $ Text.unlines dockerFile
                  onBuildRuleCatches aptGetCleanup $ Text.unlines dockerFile
            it "apt-get no cleanup in intermediate stage" $
                let dockerFile =
                        [ "FROM ubuntu as foo"
                        , "RUN apt-get update && apt-get install python"
                        , "FROM foo"
                        , "RUN hey!"
                        ]
                in do
                  ruleCatches aptGetCleanup $ Text.unlines dockerFile
                  onBuildRuleCatches aptGetCleanup $ Text.unlines dockerFile
            it "no warn apt-get cleanup in intermediate stage that cleans lists" $
                let dockerFile =
                        [ "FROM ubuntu as foo"
                        , "RUN apt-get update && apt-get install python && rm -rf /var/lib/apt/lists/*"
                        , "FROM foo"
                        , "RUN hey!"
                        ]
                in do
                  ruleCatchesNot aptGetCleanup $ Text.unlines dockerFile
                  onBuildRuleCatchesNot aptGetCleanup $ Text.unlines dockerFile
            it "no warn apt-get cleanup in intermediate stage when stage not used later" $
                let dockerFile =
                        [ "FROM ubuntu as foo"
                        , "RUN apt-get update && apt-get install python"
                        , "FROM scratch"
                        , "RUN hey!"
                        ]
                in do
                  ruleCatchesNot aptGetCleanup $ Text.unlines dockerFile
                  onBuildRuleCatchesNot aptGetCleanup $ Text.unlines dockerFile
            it "apt-get cleanup" $
                let dockerFile =
                        [ "FROM scratch"
                        , "RUN apt-get update && apt-get install python && rm -rf /var/lib/apt/lists/*"
                        ]
                in do
                  ruleCatchesNot aptGetCleanup $ Text.unlines dockerFile
                  onBuildRuleCatchesNot aptGetCleanup $ Text.unlines dockerFile
>>>>>>> a1e3dfb6

      it "install sudo" $ do
        ruleCatchesNot noSudo "RUN apt-get install sudo"
        onBuildRuleCatchesNot noSudo "RUN apt-get install sudo"
      it "sudo chained programs" $ do
        ruleCatches noSudo "RUN apt-get update && sudo apt-get install"
        onBuildRuleCatches noSudo "RUN apt-get update && sudo apt-get install"
    --
    describe "invalid CMD rules" $ do
      it "invalid cmd" $ do
        ruleCatches invalidCmd "RUN top"
        onBuildRuleCatches invalidCmd "RUN top"
      it "install ssh" $ do
        ruleCatchesNot invalidCmd "RUN apt-get install ssh"
        onBuildRuleCatchesNot invalidCmd "RUN apt-get install ssh"
    --
    describe "gem" $
      describe "version pinning" $ do
        describe "i" $ do
          it "unpinned" $ do
            ruleCatches gemVersionPinned "RUN gem i bundler"
            onBuildRuleCatches gemVersionPinned "RUN gem i bundler"
          it "pinned" $ do
            ruleCatchesNot gemVersionPinned "RUN gem i bundler:1"
            onBuildRuleCatchesNot gemVersionPinned "RUN gem i bundler:1"
          it "multi" $ do
            ruleCatches gemVersionPinned "RUN gem i bunlder:1 nokogiri"
            onBuildRuleCatches gemVersionPinned "RUN gem i bunlder:1 nokogiri"
            ruleCatchesNot gemVersionPinned "RUN gem i bunlder:1 nokogirii:1"
            onBuildRuleCatchesNot gemVersionPinned "RUN gem i bunlder:1 nokogiri:1"
        describe "install" $ do
          it "unpinned" $ do
            ruleCatches gemVersionPinned "RUN gem install bundler"
            onBuildRuleCatches gemVersionPinned "RUN gem install bundler"
          it "pinned" $ do
            ruleCatchesNot gemVersionPinned "RUN gem install bundler:1"
            onBuildRuleCatchesNot gemVersionPinned "RUN gem install bundler:1"
          it "does not warn on -v" $ do
            ruleCatchesNot gemVersionPinned "RUN gem install bundler -v '2.0.1'"
            onBuildRuleCatchesNot gemVersionPinned "RUN gem install bundler -v '2.0.1'"
          it "does not warn on --version without =" $ do
            ruleCatchesNot gemVersionPinned "RUN gem install bundler --version '2.0.1'"
            onBuildRuleCatchesNot gemVersionPinned "RUN gem install bundler --version '2.0.1'"
          it "does not warn on --version with =" $ do
            ruleCatchesNot gemVersionPinned "RUN gem install bundler --version='2.0.1'"
            onBuildRuleCatchesNot gemVersionPinned "RUN gem install bundler --version='2.0.1'"
          it "does not warn on extra flags" $ do
            ruleCatchesNot gemVersionPinned "RUN gem install bundler:2.0.1 -- --use-system-libraries=true"
            onBuildRuleCatchesNot gemVersionPinned "RUN gem install bundler:2.0.1 -- --use-system-libraries=true"
    --
    describe "yum rules" $ do
        it "yum update" $ do
            ruleCatches noYumUpdate "RUN yum update"
            ruleCatchesNot noYumUpdate "RUN yum install -y httpd-2.4.42 && yum clean all"
            ruleCatchesNot noYumUpdate "RUN bash -c `# not even a yum command`"
            onBuildRuleCatches noYumUpdate "RUN yum update"
            onBuildRuleCatchesNot noYumUpdate "RUN yum install -y httpd-2.4.42 && yum clean all"
            onBuildRuleCatchesNot noYumUpdate "RUN bash -c `# not even a yum command`"
        it "yum version pinning" $ do
            ruleCatches yumVersionPinned "RUN yum install -y tomcat && yum clean all"
            ruleCatchesNot yumVersionPinned "RUN yum install -y tomcat-9.2 && yum clean all"
            ruleCatchesNot yumVersionPinned "RUN bash -c `# not even a yum command`"
            onBuildRuleCatches yumVersionPinned "RUN yum install -y tomcat && yum clean all"
            onBuildRuleCatchesNot yumVersionPinned "RUN yum install -y tomcat-9.2 && yum clean all"
            onBuildRuleCatchesNot yumVersionPinned "RUN bash -c `# not even a yum command`"
        it "yum no clean all" $ do
            ruleCatches yumCleanup "RUN yum install -y mariadb-10.4"
            ruleCatchesNot yumCleanup "RUN yum install -y mariadb-10.4 && yum clean all"
            ruleCatchesNot yumCleanup "RUN bash -c `# not even a yum command`"
            onBuildRuleCatches yumCleanup "RUN yum install -y mariadb-10.4"
            onBuildRuleCatchesNot yumCleanup "RUN yum install -y mariadb-10.4 && yum clean all"
            onBuildRuleCatchesNot yumCleanup "RUN bash -c `# not even a yum command`"
        it "yum non-interactive" $ do
            ruleCatches yumYes "RUN yum install httpd-2.4.24 && yum clean all"
            ruleCatchesNot yumYes "RUN yum install -y httpd-2.4.24 && yum clean all"
            ruleCatchesNot yumYes "RUN bash -c `# not even a yum command`"
            onBuildRuleCatches yumYes "RUN yum install httpd-2.4.24 && yum clean all"
            onBuildRuleCatchesNot yumYes "RUN yum install -y httpd-2.4.24 && yum clean all"
            onBuildRuleCatchesNot yumYes "RUN bash -c `# not even a yum command`"
    --
    describe "zypper rules" $ do
        it "zupper update" $ do
            ruleCatches noZypperUpdate "RUN zypper update"
            ruleCatches noZypperUpdate "RUN zypper up"
            ruleCatches noZypperUpdate "RUN zypper dist-upgrade"
            ruleCatches noZypperUpdate "RUN zypper dup"
            onBuildRuleCatches noZypperUpdate "RUN zypper update"
            onBuildRuleCatches noZypperUpdate "RUN zypper up"
            onBuildRuleCatches noZypperUpdate "RUN zypper dist-upgrade"
            onBuildRuleCatches noZypperUpdate "RUN zypper dup"
        it "zypper version pinning" $ do
-- NOTE: In Haskell strings, '\' has to be escaped. And in shell commands, '>'
-- and '<' have to be escaped. Hence the double escaping.
            ruleCatches zypperVersionPinned "RUN zypper install -y tomcat && zypper clean"
            ruleCatchesNot zypperVersionPinned "RUN zypper install -y tomcat=9.0.39 && zypper clean"
            ruleCatchesNot zypperVersionPinned "RUN zypper install -y tomcat\\>=9.0 && zypper clean"
            ruleCatchesNot zypperVersionPinned "RUN zypper install -y tomcat\\>9.0 && zypper clean"
            ruleCatchesNot zypperVersionPinned "RUN zypper install -y tomcat\\<=9.0 && zypper clean"
            ruleCatchesNot zypperVersionPinned "RUN zypper install -y tomcat\\<9.0 && zypper clean"
            ruleCatchesNot zypperVersionPinned "RUN zypper install -y tomcat-9.0.39-1.rpm && zypper clean"
            onBuildRuleCatches zypperVersionPinned "RUN zypper install -y tomcat && zypper clean"
            onBuildRuleCatchesNot zypperVersionPinned "RUN zypper install -y tomcat=9.0.39 && zypper clean"
            onBuildRuleCatchesNot zypperVersionPinned "RUN zypper install -y tomcat\\>=9.0 && zypper clean"
            onBuildRuleCatchesNot zypperVersionPinned "RUN zypper install -y tomcat\\>9.0 && zypper clean"
            onBuildRuleCatchesNot zypperVersionPinned "RUN zypper install -y tomcat\\<=9.0 && zypper clean"
            onBuildRuleCatchesNot zypperVersionPinned "RUN zypper install -y tomcat\\<9.0 && zypper clean"
            onBuildRuleCatchesNot zypperVersionPinned "RUN zypper install -y tomcat-9.0.39-1.rpm && zypper clean"
        it "zypper no clean all" $ do
            ruleCatches zypperCleanup "RUN zypper install -y mariadb=10.4"
            ruleCatchesNot zypperCleanup "RUN zypper install -y mariadb=10.4 && zypper clean"
            ruleCatchesNot zypperCleanup "RUN zypper install -y mariadb=10.4 && zypper cc"
            onBuildRuleCatches zypperCleanup "RUN zypper install -y mariadb=10.4"
            onBuildRuleCatchesNot zypperCleanup "RUN zypper install -y mariadb=10.4 && zypper clean"
            onBuildRuleCatchesNot zypperCleanup "RUN zypper install -y mariadb=10.4 && zypper cc"
        it "zypper non-interactive" $ do
            ruleCatches zypperYes "RUN zypper install httpd=2.4.24 && zypper clean"
            ruleCatchesNot zypperYes "RUN zypper install -y httpd=2.4.24 && zypper clean"
            ruleCatchesNot zypperYes "RUN zypper install --no-confirm httpd=2.4.24 && zypper clean"
            onBuildRuleCatches zypperYes "RUN zypper install httpd=2.4.24 && zypper clean"
            onBuildRuleCatchesNot zypperYes "RUN zypper install -y httpd=2.4.24 && zypper clean"
            onBuildRuleCatchesNot zypperYes "RUN zypper install --no-confirm httpd=2.4.24 && zypper clean"
    --
    describe "apt-get rules" $ do
      it "apt" $
        let dockerFile =
              [ "FROM ubuntu",
                "RUN apt install python"
              ]
         in do
              ruleCatches noApt $ Text.unlines dockerFile
              onBuildRuleCatches noApt $ Text.unlines dockerFile
      it "apt-get upgrade" $ do
        ruleCatches noAptGetUpgrade "RUN apt-get update && apt-get upgrade"
        onBuildRuleCatches noAptGetUpgrade "RUN apt-get update && apt-get upgrade"
      it "apt-get version pinning" $ do
        ruleCatches aptGetVersionPinned "RUN apt-get update && apt-get install python"
        onBuildRuleCatches aptGetVersionPinned "RUN apt-get update && apt-get install python"
      it "apt-get no cleanup" $
        let dockerFile =
              [ "FROM scratch",
                "RUN apt-get update && apt-get install python"
              ]
         in do
              ruleCatches aptGetCleanup $ Text.unlines dockerFile
              onBuildRuleCatches aptGetCleanup $ Text.unlines dockerFile
      it "apt-get cleanup in stage image" $
        let dockerFile =
              [ "FROM ubuntu as foo",
                "RUN apt-get update && apt-get install python",
                "FROM scratch",
                "RUN echo hey!"
              ]
         in do
              ruleCatchesNot aptGetCleanup $ Text.unlines dockerFile
              onBuildRuleCatchesNot aptGetCleanup $ Text.unlines dockerFile
      it "apt-get no cleanup in last stage" $
        let dockerFile =
              [ "FROM ubuntu as foo",
                "RUN hey!",
                "FROM scratch",
                "RUN apt-get update && apt-get install python"
              ]
         in do
              ruleCatches aptGetCleanup $ Text.unlines dockerFile
              onBuildRuleCatches aptGetCleanup $ Text.unlines dockerFile
      it "apt-get no cleanup in intermediate stage" $
        let dockerFile =
              [ "FROM ubuntu as foo",
                "RUN apt-get update && apt-get install python",
                "FROM foo",
                "RUN hey!"
              ]
         in do
              ruleCatches aptGetCleanup $ Text.unlines dockerFile
              onBuildRuleCatches aptGetCleanup $ Text.unlines dockerFile
      it "no warn apt-get cleanup in intermediate stage that cleans lists" $
        let dockerFile =
              [ "FROM ubuntu as foo",
                "RUN apt-get update && apt-get install python && rm -rf /var/lib/apt/lists/*",
                "FROM foo",
                "RUN hey!"
              ]
         in do
              ruleCatchesNot aptGetCleanup $ Text.unlines dockerFile
              onBuildRuleCatchesNot aptGetCleanup $ Text.unlines dockerFile
      it "no warn apt-get cleanup in intermediate stage when stage not used later" $
        let dockerFile =
              [ "FROM ubuntu as foo",
                "RUN apt-get update && apt-get install python",
                "FROM scratch",
                "RUN hey!"
              ]
         in do
              ruleCatchesNot aptGetCleanup $ Text.unlines dockerFile
              onBuildRuleCatchesNot aptGetCleanup $ Text.unlines dockerFile
      it "apt-get cleanup" $
        let dockerFile =
              [ "FROM scratch",
                "RUN apt-get update && apt-get install python && rm -rf /var/lib/apt/lists/*"
              ]
         in do
              ruleCatchesNot aptGetCleanup $ Text.unlines dockerFile
              onBuildRuleCatchesNot aptGetCleanup $ Text.unlines dockerFile
      it "apt-get pinned chained" $
        let dockerFile =
              [ "RUN apt-get update \\",
                " && apt-get -yqq --no-install-recommends install nodejs=0.10 \\",
                " && rm -rf /var/lib/apt/lists/*"
              ]
         in do
              ruleCatchesNot aptGetVersionPinned $ Text.unlines dockerFile
              onBuildRuleCatchesNot aptGetVersionPinned $ Text.unlines dockerFile

      it "apt-get pinned regression" $
        let dockerFile =
              [ "RUN apt-get update && apt-get install --no-install-recommends -y \\",
                "python-demjson=2.2.2* \\",
                "wget=1.16.1* \\",
                "git=1:2.5.0* \\",
                "ruby=1:2.1.*"
              ]
         in do
              ruleCatchesNot aptGetVersionPinned $ Text.unlines dockerFile
              onBuildRuleCatchesNot aptGetVersionPinned $ Text.unlines dockerFile

      it "has deprecated maintainer" $
        ruleCatches hasNoMaintainer "FROM busybox\nMAINTAINER hudu@mail.com"
    --
    describe "apk add rules" $ do
      it "apk upgrade" $ do
        ruleCatches noApkUpgrade "RUN apk update && apk upgrade"
        onBuildRuleCatches noApkUpgrade "RUN apk update && apk upgrade"
      it "apk add version pinning single" $ do
        ruleCatches apkAddVersionPinned "RUN apk add flex"
        onBuildRuleCatches apkAddVersionPinned "RUN apk add flex"
      it "apk add no version pinning single" $ do
        ruleCatchesNot apkAddVersionPinned "RUN apk add flex=2.6.4-r1"
        onBuildRuleCatchesNot apkAddVersionPinned "RUN apk add flex=2.6.4-r1"
      it "apk add version pinned chained" $
        let dockerFile =
              [ "RUN apk add --no-cache flex=2.6.4-r1 \\",
                " && pip install -r requirements.txt"
              ]
         in do
              ruleCatchesNot apkAddVersionPinned $ Text.unlines dockerFile
              onBuildRuleCatchesNot apkAddVersionPinned $ Text.unlines dockerFile
      it "apk add version pinned regression" $
        let dockerFile =
              [ "RUN apk add --no-cache \\",
                "flex=2.6.4-r1 \\",
                "libffi=3.2.1-r3 \\",
                "python2=2.7.13-r1 \\",
                "libbz2=1.0.6-r5"
              ]
         in do
              ruleCatchesNot apkAddVersionPinned $ Text.unlines dockerFile
              onBuildRuleCatchesNot apkAddVersionPinned $ Text.unlines dockerFile
      it "apk add version pinned regression - one missed" $
        let dockerFile =
              [ "RUN apk add --no-cache \\",
                "flex=2.6.4-r1 \\",
                "libffi \\",
                "python2=2.7.13-r1 \\",
                "libbz2=1.0.6-r5"
              ]
         in do
              ruleCatches apkAddVersionPinned $ Text.unlines dockerFile
              onBuildRuleCatches apkAddVersionPinned $ Text.unlines dockerFile
      it "apk add with --no-cache" $ do
        ruleCatches apkAddNoCache "RUN apk add flex=2.6.4-r1"
        onBuildRuleCatches apkAddNoCache "RUN apk add flex=2.6.4-r1"
      it "apk add without --no-cache" $ do
        ruleCatchesNot apkAddNoCache "RUN apk add --no-cache flex=2.6.4-r1"
        onBuildRuleCatchesNot apkAddNoCache "RUN apk add --no-cache flex=2.6.4-r1"
      it "apk add virtual package" $
        let dockerFile =
              [ "RUN apk add \\",
                "--virtual build-dependencies \\",
                "python-dev=1.1.1 build-base=2.2.2 wget=3.3.3 \\",
                "&& pip install -r requirements.txt \\",
                "&& python setup.py install \\",
                "&& apk del build-dependencies"
              ]
         in do
              ruleCatchesNot apkAddVersionPinned $ Text.unlines dockerFile
              onBuildRuleCatchesNot apkAddVersionPinned $ Text.unlines dockerFile
      it "apk add with repository without equal sign" $
        let dockerFile =
              [ "RUN apk add --no-cache \\",
                "--repository https://nl.alpinelinux.org/alpine/edge/testing \\",
                "flow=0.78.0-r0"
              ]
         in do
              ruleCatchesNot apkAddVersionPinned $ Text.unlines dockerFile
              onBuildRuleCatchesNot apkAddVersionPinned $ Text.unlines dockerFile
      it "apk add with repository with equal sign" $
        let dockerFile =
              [ "RUN apk add --no-cache \\",
                "--repository=https://nl.alpinelinux.org/alpine/edge/testing \\",
                "flow=0.78.0-r0"
              ]
         in do
              ruleCatchesNot apkAddVersionPinned $ Text.unlines dockerFile
              onBuildRuleCatchesNot apkAddVersionPinned $ Text.unlines dockerFile
      it "apk add with repository (-X) without equal sign" $
        let dockerFile =
              [ "RUN apk add --no-cache \\",
                "-X https://nl.alpinelinux.org/alpine/edge/testing \\",
                "flow=0.78.0-r0"
              ]
         in do
              ruleCatchesNot apkAddVersionPinned $ Text.unlines dockerFile
              onBuildRuleCatchesNot apkAddVersionPinned $ Text.unlines dockerFile
    --
    describe "EXPOSE rules" $ do
      it "invalid port" $ ruleCatches invalidPort "EXPOSE 80000"
      it "valid port" $ ruleCatchesNot invalidPort "EXPOSE 60000"
    --
    describe "pip pinning" $ do
      it "pip2 version not pinned" $ do
        ruleCatches pipVersionPinned "RUN pip2 install MySQL_python"
        onBuildRuleCatches pipVersionPinned "RUN pip2 install MySQL_python"
      it "pip3 version not pinned" $ do
        ruleCatches pipVersionPinned "RUN pip3 install MySQL_python"
        onBuildRuleCatches pipVersionPinned "RUN pip2 install MySQL_python"
      it "pip3 version pinned" $ do
        ruleCatchesNot pipVersionPinned "RUN pip3 install MySQL_python==1.2.2"
        onBuildRuleCatchesNot pipVersionPinned "RUN pip3 install MySQL_python==1.2.2"
      it "pip install requirements" $ do
        ruleCatchesNot pipVersionPinned "RUN pip install -r requirements.txt"
        onBuildRuleCatchesNot pipVersionPinned "RUN pip install -r requirements.txt"
      it "pip install requirements with long flag" $ do
        ruleCatchesNot pipVersionPinned "RUN pip install --requirement requirements.txt"
        onBuildRuleCatchesNot pipVersionPinned "RUN pip install --requirement requirements.txt"
      it "pip install use setup.py" $ do
        ruleCatchesNot pipVersionPinned "RUN pip install ."
        onBuildRuleCatchesNot pipVersionPinned "RUN pip install ."
      it "pip version not pinned" $ do
        ruleCatches pipVersionPinned "RUN pip install MySQL_python"
        onBuildRuleCatches pipVersionPinned "RUN pip install MySQL_python"
      it "pip version pinned" $ do
        ruleCatchesNot pipVersionPinned "RUN pip install MySQL_python==1.2.2"
        onBuildRuleCatchesNot pipVersionPinned "RUN pip install MySQL_python==1.2.2"
      it "pip version pinned with ~= operator" $ do
        ruleCatchesNot pipVersionPinned "RUN pip install MySQL_python~=1.2.2"
        onBuildRuleCatchesNot pipVersionPinned "RUN pip install MySQL_python~=1.2.2"
      it "pip version pinned with === operator" $ do
        ruleCatchesNot pipVersionPinned "RUN pip install MySQL_python===1.2.2"
        onBuildRuleCatchesNot pipVersionPinned "RUN pip install MySQL_python===1.2.2"
      it "pip version pinned with flag --ignore-installed" $ do
        ruleCatchesNot pipVersionPinned "RUN pip install --ignore-installed MySQL_python==1.2.2"
        onBuildRuleCatchesNot pipVersionPinned "RUN pip install --ignore-installed MySQL_python==1.2.2"
      it "pip version pinned with flag --build" $ do
        ruleCatchesNot pipVersionPinned "RUN pip3 install --build /opt/yamllint yamllint==1.20.0"
        onBuildRuleCatchesNot pipVersionPinned "RUN pip3 install --build /opt/yamllint yamllint==1.20.0"
      it "pip version pinned with flag --prefix" $ do
        ruleCatchesNot pipVersionPinned "RUN pip3 install --prefix /opt/yamllint yamllint==1.20.0"
        onBuildRuleCatchesNot pipVersionPinned "RUN pip3 install --prefix /opt/yamllint yamllint==1.20.0"
      it "pip version pinned with flag --root" $ do
        ruleCatchesNot pipVersionPinned "RUN pip3 install --root /opt/yamllint yamllint==1.20.0"
        onBuildRuleCatchesNot pipVersionPinned "RUN pip3 install --root /opt/yamllint yamllint==1.20.0"
      it "pip version pinned with flag --target" $ do
        ruleCatchesNot pipVersionPinned "RUN pip3 install --target /opt/yamllint yamllint==1.20.0"
        onBuildRuleCatchesNot pipVersionPinned "RUN pip3 install --target /opt/yamllint yamllint==1.20.0"
      it "pip version pinned with flag --trusted-host" $ do
        ruleCatchesNot pipVersionPinned "RUN pip3 install --trusted-host host example==1.2.2"
        onBuildRuleCatchesNot pipVersionPinned "RUN pip3 install --trusted-host host example==1.2.2"
      it "pip version pinned with python -m" $ do
        ruleCatchesNot pipVersionPinned "RUN python -m pip install example==1.2.2"
        onBuildRuleCatchesNot pipVersionPinned "RUN python -m pip install example==1.2.2"
      it "pip version not pinned with python -m" $ do
        ruleCatches pipVersionPinned "RUN python -m pip install example"
        onBuildRuleCatches pipVersionPinned "RUN python -m pip install --index-url url example"
      it "pip install git" $ do
        ruleCatchesNot
          pipVersionPinned
          "RUN pip install git+https://github.com/rtfd/r-ext.git@0.6-alpha#egg=r-ext"
        onBuildRuleCatchesNot
          pipVersionPinned
          "RUN pip install git+https://github.com/rtfd/r-ext.git@0.6-alpha#egg=r-ext"
      it "pip install unversioned git" $ do
        ruleCatches
          pipVersionPinned
          "RUN pip install git+https://github.com/rtfd/read-ext.git#egg=read-ext"
        onBuildRuleCatches
          pipVersionPinned
          "RUN pip install git+https://github.com/rtfd/read-ext.git#egg=read-ext"
      it "pip install upper bound" $ do
        ruleCatchesNot pipVersionPinned "RUN pip install 'alabaster>=0.7'"
        onBuildRuleCatchesNot pipVersionPinned "RUN pip install 'alabaster>=0.7'"
      it "pip install lower bound" $ do
        ruleCatchesNot pipVersionPinned "RUN pip install 'alabaster<0.7'"
        onBuildRuleCatchesNot pipVersionPinned "RUN pip install 'alabaster<0.7'"
      it "pip install excluded version" $ do
        ruleCatchesNot pipVersionPinned "RUN pip install 'alabaster!=0.7'"
        onBuildRuleCatchesNot pipVersionPinned "RUN pip install 'alabaster!=0.7'"
      it "pip install user directory" $ do
        ruleCatchesNot pipVersionPinned "RUN pip install MySQL_python==1.2.2 --user"
        onBuildRuleCatchesNot pipVersionPinned "RUN pip install MySQL_python==1.2.2 --user"
      it "pip install no pip version check" $ do
        ruleCatchesNot
          pipVersionPinned
          "RUN pip install MySQL_python==1.2.2 --disable-pip-version-check"
        onBuildRuleCatchesNot
          pipVersionPinned
          "RUN pip install MySQL_python==1.2.2 --disable-pip-version-check"
      it "pip install --index-url" $ do
        ruleCatchesNot
          pipVersionPinned
          "RUN pip install --index-url https://eg.com/foo foobar==1.0.0"
        onBuildRuleCatchesNot
          pipVersionPinned
          "RUN pip install --index-url https://eg.com/foo foobar==1.0.0"
      it "pip install index-url with -i flag" $ do
        ruleCatchesNot
          pipVersionPinned
          "RUN pip install --index-url https://eg.com/foo foobar==1.0.0"
        onBuildRuleCatchesNot
          pipVersionPinned
          "RUN pip install --index-url https://eg.com/foo foobar==1.0.0"
      it "pip install --index-url with --extra-index-url" $ do
        ruleCatchesNot
          pipVersionPinned
          "RUN pip install --index-url https://eg.com/foo --extra-index-url https://ex-eg.io/foo foobar==1.0.0"
        onBuildRuleCatchesNot
          pipVersionPinned
          "RUN pip install --index-url https://eg.com/foo --extra-index-url https://ex-eg.io/foo foobar==1.0.0"
      it "pip install no cache dir" $ do
        ruleCatchesNot pipVersionPinned "RUN pip install MySQL_python==1.2.2 --no-cache-dir"
        onBuildRuleCatchesNot pipVersionPinned "RUN pip install MySQL_python==1.2.2 --no-cache-dir"
      it "pip install constraints file - long version argument" $ do
        ruleCatchesNot pipVersionPinned "RUN pip install pykafka --constraint http://foo.bar.baz"
        onBuildRuleCatchesNot pipVersionPinned "RUN pip install pykafka --constraint http://foo.bar.baz"
      it "pip install constraints file - short version argument" $ do
        ruleCatchesNot pipVersionPinned "RUN pip install pykafka -c http://foo.bar.baz"
        onBuildRuleCatchesNot pipVersionPinned "RUN pip install pykafka -c http://foo.bar.baz"
      it "pip install --index-url with --extra-index-url with basic auth" $ do
        ruleCatchesNot
          pipVersionPinned
          "RUN pip install --index-url https://user:pass@eg.com/foo --extra-index-url https://user:pass@ex-eg.io/foo foobar==1.0.0"
        onBuildRuleCatchesNot
          pipVersionPinned
          "RUN pip install --index-url https://user:pass@eg.com/foo --extra-index-url https://user:pass@ex-eg.io/foo foobar==1.0.0"
    --
    describe "npm pinning" $ do
      it "version pinned in package.json" $ do
        ruleCatchesNot npmVersionPinned "RUN npm install"
        onBuildRuleCatchesNot npmVersionPinned "RUN npm install"
      it "version pinned in package.json with arguments" $ do
        ruleCatchesNot npmVersionPinned "RUN npm install --progress=false"
        onBuildRuleCatchesNot npmVersionPinned "RUN npm install --progress=false"
      it "version pinned" $ do
        ruleCatchesNot npmVersionPinned "RUN npm install express@4.1.1"
        onBuildRuleCatchesNot npmVersionPinned "RUN npm install express@4.1.1"
      it "version pinned with scope" $ do
        ruleCatchesNot npmVersionPinned "RUN npm install @myorg/privatepackage@\">=0.1.0\""
        onBuildRuleCatchesNot npmVersionPinned "RUN npm install @myorg/privatepackage@\">=0.1.0\""
      it "version pinned multiple packages" $ do
        ruleCatchesNot npmVersionPinned "RUN npm install express@\"4.1.1\" sax@0.1.1"
        onBuildRuleCatchesNot npmVersionPinned "RUN npm install express@\"4.1.1\" sax@0.1.1"
      it "version pinned with --global" $ do
        ruleCatchesNot npmVersionPinned "RUN npm install --global express@\"4.1.1\""
        onBuildRuleCatchesNot npmVersionPinned "RUN npm install --global express@\"4.1.1\""
      it "version pinned with -g" $ do
        ruleCatchesNot npmVersionPinned "RUN npm install -g express@\"4.1.1\""
        onBuildRuleCatchesNot npmVersionPinned "RUN npm install -g express@\"4.1.1\""
      it "version does not have to be pinned for tarball suffix .tar" $ do
        ruleCatchesNot npmVersionPinned "RUN npm install package-v1.2.3.tar"
        onBuildRuleCatchesNot npmVersionPinned "RUN npm install package-v1.2.3.tar"
      it "version does not have to be pinned for tarball suffix .tar.gz" $ do
        ruleCatchesNot npmVersionPinned "RUN npm install package-v1.2.3.tar.gz"
        onBuildRuleCatchesNot npmVersionPinned "RUN npm install package-v1.2.3.tar.gz"
      it "version does not have to be pinned for tarball suffix .tgz" $ do
        ruleCatchesNot npmVersionPinned "RUN npm install package-v1.2.3.tgz"
        onBuildRuleCatchesNot npmVersionPinned "RUN npm install package-v1.2.3.tgz"
      it "version does not have to be pinned for folder - absolute path" $ do
        ruleCatchesNot npmVersionPinned "RUN npm install /folder"
        onBuildRuleCatchesNot npmVersionPinned "RUN npm install /folder"
      it "version does not have to be pinned for folder - relative path from current folder" $ do
        ruleCatchesNot npmVersionPinned "RUN npm install ./folder"
        onBuildRuleCatchesNot npmVersionPinned "RUN npm install ./folder"
      it "version does not have to be pinned for folder - relative path to parent folder" $ do
        ruleCatchesNot npmVersionPinned "RUN npm install ../folder"
        onBuildRuleCatchesNot npmVersionPinned "RUN npm install ../folder"
      it "version does not have to be pinned for folder - relative path from home" $ do
        ruleCatchesNot npmVersionPinned "RUN npm install ~/folder"
        onBuildRuleCatchesNot npmVersionPinned "RUN npm install ~/folder"
      it "commit pinned for git+ssh" $ do
        ruleCatchesNot
          npmVersionPinned
          "RUN npm install git+ssh://git@github.com:npm/npm.git#v1.0.27"
        onBuildRuleCatchesNot
          npmVersionPinned
          "RUN npm install git+ssh://git@github.com:npm/npm.git#v1.0.27"
      it "commit pinned for git+http" $ do
        ruleCatchesNot
          npmVersionPinned
          "RUN npm install git+http://isaacs@github.com/npm/npm#semver:^5.0"
        onBuildRuleCatchesNot
          npmVersionPinned
          "RUN npm install git+http://isaacs@github.com/npm/npm#semver:^5.0"
      it "commit pinned for git+https" $ do
        ruleCatchesNot
          npmVersionPinned
          "RUN npm install git+https://isaacs@github.com/npm/npm.git#v1.0.27"
        onBuildRuleCatchesNot
          npmVersionPinned
          "RUN npm install git+https://isaacs@github.com/npm/npm.git#v1.0.27"
      it "commit pinned for git" $ do
        ruleCatchesNot
          npmVersionPinned
          "RUN npm install git://github.com/npm/npm.git#v1.0.27"
        onBuildRuleCatchesNot
          npmVersionPinned
          "RUN npm install git://github.com/npm/npm.git#v1.0.27"
      it "npm run install is fine" $ do
        ruleCatchesNot
          npmVersionPinned
          "RUN npm run --crazy install"
        onBuildRuleCatchesNot
          npmVersionPinned
          "RUN npm run --crazy install"

      --version range is not supported
      it "version pinned with scope" $ do
        ruleCatchesNot npmVersionPinned "RUN npm install @myorg/privatepackage@\">=0.1.0 <0.2.0\""
        onBuildRuleCatchesNot npmVersionPinned "RUN npm install @myorg/privatepackage@\">=0.1.0 <0.2.0\""
      it "version not pinned" $ do
        ruleCatches npmVersionPinned "RUN npm install express"
        onBuildRuleCatches npmVersionPinned "RUN npm install express"
      it "version not pinned with scope" $ do
        ruleCatches npmVersionPinned "RUN npm install @myorg/privatepackage"
        onBuildRuleCatches npmVersionPinned "RUN npm install @myorg/privatepackage"
      it "version not pinned multiple packages" $ do
        ruleCatches npmVersionPinned "RUN npm install express sax@0.1.1"
        onBuildRuleCatches npmVersionPinned "RUN npm install express sax@0.1.1"
      it "version not pinned with --global" $ do
        ruleCatches npmVersionPinned "RUN npm install --global express"
        onBuildRuleCatches npmVersionPinned "RUN npm install --global express"
      it "commit not pinned for git+ssh" $ do
        ruleCatches npmVersionPinned "RUN npm install git+ssh://git@github.com:npm/npm.git"
        onBuildRuleCatches npmVersionPinned "RUN npm install git+ssh://git@github.com:npm/npm.git"
      it "commit not pinned for git+http" $ do
        ruleCatches npmVersionPinned "RUN npm install git+http://isaacs@github.com/npm/npm"
        onBuildRuleCatches npmVersionPinned "RUN npm install git+http://isaacs@github.com/npm/npm"
      it "commit not pinned for git+https" $ do
        ruleCatches
          npmVersionPinned
          "RUN npm install git+https://isaacs@github.com/npm/npm.git"
        onBuildRuleCatches
          npmVersionPinned
          "RUN npm install git+https://isaacs@github.com/npm/npm.git"
      it "commit not pinned for git" $ do
        ruleCatches npmVersionPinned "RUN npm install git://github.com/npm/npm.git"
        onBuildRuleCatches npmVersionPinned "RUN npm install git://github.com/npm/npm.git"
    --
    describe "use SHELL" $ do
      it "RUN ln" $ do
        ruleCatches useShell "RUN ln -sfv /bin/bash /bin/sh"
        onBuildRuleCatches useShell "RUN ln -sfv /bin/bash /bin/sh"
      it "RUN ln with unrelated symlinks" $ do
        ruleCatchesNot useShell "RUN ln -sf /bin/true /sbin/initctl"
        onBuildRuleCatchesNot useShell "RUN ln -sf /bin/true /sbin/initctl"
      it "RUN ln with multiple acceptable commands" $ do
        ruleCatchesNot useShell "RUN ln -s foo bar && unrelated && something_with /bin/sh"
        onBuildRuleCatchesNot useShell "RUN ln -s foo bar && unrelated && something_with /bin/sh"
    --
    --
    describe "Shellcheck" $ do
      it "runs shellchek on RUN instructions" $ do
        ruleCatches shellcheck "RUN echo $MISSING_QUOTES"
        onBuildRuleCatches shellcheck "RUN echo $MISSING_QUOTES"
      it "not warns on valid scripts" $ do
        ruleCatchesNot shellcheck "RUN echo foo"
        onBuildRuleCatchesNot shellcheck "RUN echo foo"

      it "Does not complain on default env vars" $
        let dockerFile =
              Text.unlines
                [ "RUN echo \"$HTTP_PROXY\"",
                  "RUN echo \"$http_proxy\"",
                  "RUN echo \"$HTTPS_PROXY\"",
                  "RUN echo \"$https_proxy\"",
                  "RUN echo \"$FTP_PROXY\"",
                  "RUN echo \"$ftp_proxy\"",
                  "RUN echo \"$NO_PROXY\"",
                  "RUN echo \"$no_proxy\""
                ]
         in do
              ruleCatchesNot shellcheck dockerFile
              onBuildRuleCatchesNot shellcheck dockerFile

      it "Complain on missing env vars" $
        let dockerFile =
              Text.unlines
                [ "RUN echo \"$RTTP_PROXY\""
                ]
         in do
              ruleCatches shellcheck dockerFile
              onBuildRuleCatches shellcheck dockerFile

      it "Is aware of ARGS and ENV" $
        let dockerFile =
              Text.unlines
                [ "ARG foo=bar",
                  "ARG another_foo",
                  "ENV bar=10 baz=20",
                  "RUN echo \"$foo\"",
                  "RUN echo \"$another_foo\"",
                  "RUN echo \"$bar\"",
                  "RUN echo \"$baz\""
                ]
         in do
              ruleCatchesNot shellcheck dockerFile
              onBuildRuleCatchesNot shellcheck dockerFile

      it "Resets env vars after a FROM" $
        let dockerFile =
              Text.unlines
                [ "ARG foo=bar",
                  "ARG another_foo",
                  "ENV bar=10 baz=20",
                  "FROM debian",
                  "RUN echo \"$foo\""
                ]
         in do
              ruleCatches shellcheck dockerFile
              onBuildRuleCatches shellcheck dockerFile

      it "Defaults the shell to sh" $
        let dockerFile =
              Text.unlines
                [ "RUN echo $RANDOM"
                ]
         in do
              ruleCatches shellcheck dockerFile
              onBuildRuleCatches shellcheck dockerFile

      it "Can change the shell check to bash" $
        let dockerFile =
              Text.unlines
                [ "SHELL [\"/bin/bash\", \"-eo\", \"pipefail\", \"-c\"]",
                  "RUN echo $RANDOM"
                ]
         in do
              ruleCatchesNot shellcheck dockerFile
              onBuildRuleCatchesNot shellcheck dockerFile

      it "Resets the SHELL to sh after a FROM" $
        let dockerFile =
              Text.unlines
                [ "SHELL [\"/bin/bash\", \"-eo\", \"pipefail\", \"-c\"]",
                  "FROM debian",
                  "RUN echo $RANDOM"
                ]
         in do
              ruleCatches shellcheck dockerFile
              onBuildRuleCatches shellcheck dockerFile

      it "Does not complain on ash shell" $
        let dockerFile =
              Text.unlines
                [ "SHELL [\"/bin/ash\", \"-o\", \"pipefail\", \"-c\"]",
                  "RUN echo hello"
                ]
         in do
              ruleCatchesNot shellcheck dockerFile
              onBuildRuleCatchesNot shellcheck dockerFile

      it "Does not complain on powershell" $
        let dockerFile =
              Text.unlines
                [ "SHELL [\"pwsh\", \"-c\"]",
                  "RUN Get-Variable PSVersionTable | Select-Object -ExpandProperty Value"
                ]
         in do
              ruleCatchesNot shellcheck dockerFile
              onBuildRuleCatchesNot shellcheck dockerFile
    --
    --
    describe "COPY rules" $ do
      it "use add" $ ruleCatches useAdd "COPY packaged-app.tar /usr/src/app"
      it "use not add" $ ruleCatchesNot useAdd "COPY package.json /usr/src/app"
    --
    describe "other rules" $ do
      it "apt-get auto yes" $ do
        ruleCatches aptGetYes "RUN apt-get install python"
        onBuildRuleCatches aptGetYes "RUN apt-get install python"
      it "apt-get yes shortflag" $ do
        ruleCatchesNot aptGetYes "RUN apt-get install -yq python"
        onBuildRuleCatchesNot aptGetYes "RUN apt-get install -yq python"
      it "apt-get yes quiet level 2 implies -y" $ do
        ruleCatchesNot aptGetYes "RUN apt-get install -qq python"
        onBuildRuleCatchesNot aptGetYes "RUN apt-get install -qq python"
      it "apt-get yes different pos" $ do
        ruleCatchesNot aptGetYes "RUN apt-get install -y python"
        onBuildRuleCatchesNot aptGetYes "RUN apt-get install -y python"
      it "apt-get with auto yes" $ do
        ruleCatchesNot aptGetYes "RUN apt-get -y install python"
        onBuildRuleCatchesNot aptGetYes "RUN apt-get -y install python"
      it "apt-get with auto expanded yes" $ do
        ruleCatchesNot aptGetYes "RUN apt-get --yes install python"
        onBuildRuleCatchesNot aptGetYes "RUN apt-get --yes install python"
      it "apt-get with assume-yes" $ do
        ruleCatchesNot aptGetYes "RUN apt-get --assume-yes install python"
        onBuildRuleCatchesNot aptGetYes "RUN apt-get --assume-yes install python"
      it "apt-get install recommends" $ do
        ruleCatchesNot
          aptGetNoRecommends
          "RUN apt-get install --no-install-recommends python"
        onBuildRuleCatchesNot
          aptGetNoRecommends
          "RUN apt-get install --no-install-recommends python"
      it "apt-get no install recommends" $ do
        ruleCatches aptGetNoRecommends "RUN apt-get install python"
        onBuildRuleCatches aptGetNoRecommends "RUN apt-get install python"
      it "apt-get no install recommends" $ do
        ruleCatches aptGetNoRecommends "RUN apt-get -y install python"
        onBuildRuleCatches aptGetNoRecommends "RUN apt-get -y install python"
      it "apt-get no install recommends via option" $ do
        ruleCatchesNot aptGetNoRecommends "RUN apt-get -o APT::Install-Recommends=false install python"
        onBuildRuleCatchesNot aptGetNoRecommends "RUN apt-get -o APT::Install-Recommends=false install python"
      it "apt-get version" $ do
        ruleCatchesNot aptGetVersionPinned "RUN apt-get install -y python=1.2.2"
        onBuildRuleCatchesNot aptGetVersionPinned "RUN apt-get install -y python=1.2.2"
      it "apt-get version" $ do
        ruleCatchesNot aptGetVersionPinned "RUN apt-get install ./wkhtmltox_0.12.5-1.bionic_amd64.deb"
        onBuildRuleCatchesNot aptGetVersionPinned "RUN apt-get install ./wkhtmltox_0.12.5-1.bionic_amd64.deb"
      it "apt-get pinned" $ do
        ruleCatchesNot
          aptGetVersionPinned
          "RUN apt-get -y --no-install-recommends install nodejs=0.10"
        onBuildRuleCatchesNot
          aptGetVersionPinned
          "RUN apt-get -y --no-install-recommends install nodejs=0.10"
      it "apt-get tolerate target-release" $
        let dockerFile =
              [ "RUN set -e &&\\",
                " echo \"deb http://http.debian.net/debian jessie-backports main\" \
                \> /etc/apt/sources.list.d/jessie-backports.list &&\\",
                " apt-get update &&\\",
                " apt-get install -y --no-install-recommends -t jessie-backports \
                \openjdk-8-jdk=8u131-b11-1~bpo8+1 &&\\",
                " rm -rf /var/lib/apt/lists/*"
              ]
         in do
              ruleCatchesNot aptGetVersionPinned $ Text.unlines dockerFile
              onBuildRuleCatchesNot aptGetVersionPinned $ Text.unlines dockerFile

      it "has maintainer" $ ruleCatches hasNoMaintainer "FROM debian\nMAINTAINER Lukas"
      it "has maintainer first" $ ruleCatches hasNoMaintainer "MAINTAINER Lukas\nFROM DEBIAN"
      it "has no maintainer" $ ruleCatchesNot hasNoMaintainer "FROM debian"
      it "using add" $ ruleCatches copyInsteadAdd "ADD file /usr/src/app/"

      it "many cmds" $
        let dockerFile =
              [ "FROM debian",
                "CMD bash",
                "RUN foo",
                "CMD another"
              ]
         in ruleCatches multipleCmds $ Text.unlines dockerFile

      it "single cmds, different stages" $
        let dockerFile =
              [ "FROM debian as distro1",
                "CMD bash",
                "RUN foo",
                "FROM debian as distro2",
                "CMD another"
              ]
         in ruleCatchesNot multipleCmds $ Text.unlines dockerFile

      it "many cmds, different stages" $
        let dockerFile =
              [ "FROM debian as distro1",
                "CMD bash",
                "RUN foo",
                "CMD another",
                "FROM debian as distro2",
                "CMD another"
              ]
         in ruleCatches multipleCmds $ Text.unlines dockerFile

      it "single cmd" $ ruleCatchesNot multipleCmds "CMD /bin/true"
      it "no cmd" $ ruleCatchesNot multipleEntrypoints "FROM busybox"

      it "many entrypoints" $
        let dockerFile =
              [ "FROM debian",
                "ENTRYPOINT bash",
                "RUN foo",
                "ENTRYPOINT another"
              ]
         in ruleCatches multipleEntrypoints $ Text.unlines dockerFile

      it "single entrypoint, different stages" $
        let dockerFile =
              [ "FROM debian as distro1",
                "ENTRYPOINT bash",
                "RUN foo",
                "FROM debian as distro2",
                "ENTRYPOINT another"
              ]
         in ruleCatchesNot multipleEntrypoints $ Text.unlines dockerFile

      it "many entrypoints, different stages" $
        let dockerFile =
              [ "FROM debian as distro1",
                "ENTRYPOINT bash",
                "RUN foo",
                "ENTRYPOINT another",
                "FROM debian as distro2",
                "ENTRYPOINT another"
              ]
         in ruleCatches multipleEntrypoints $ Text.unlines dockerFile
      it "single entry" $ ruleCatchesNot multipleEntrypoints "ENTRYPOINT /bin/true"
      it "no entry" $ ruleCatchesNot multipleEntrypoints "FROM busybox"
      it "workdir variable" $ ruleCatchesNot absoluteWorkdir "WORKDIR ${work}"
      it "scratch" $ ruleCatchesNot noUntagged "FROM scratch"
    --
    describe "add files and archives" $ do
      it "add for tar" $ ruleCatchesNot copyInsteadAdd "ADD file.tar /usr/src/app/"
      it "add for zip" $ ruleCatchesNot copyInsteadAdd "ADD file.zip /usr/src/app/"
      it "add for gzip" $ ruleCatchesNot copyInsteadAdd "ADD file.gz /usr/src/app/"
      it "add for bz2" $ ruleCatchesNot copyInsteadAdd "ADD file.bz2 /usr/src/app/"
      it "add for xz" $ ruleCatchesNot copyInsteadAdd "ADD file.xz /usr/src/app/"
      it "add for tgz" $ ruleCatchesNot copyInsteadAdd "ADD file.tgz /usr/src/app/"
      it "add for url" $ ruleCatchesNot copyInsteadAdd "ADD http://file.com /usr/src/app/"
    --
    describe "copy last argument" $ do
      it "no warn on 2 args" $ ruleCatchesNot copyEndingSlash "COPY foo bar"
      it "warn on 3 args" $ ruleCatches copyEndingSlash "COPY foo bar baz"
      it "no warn on 3 args" $ ruleCatchesNot copyEndingSlash "COPY foo bar baz/"
    --
    describe "copy from existing alias" $ do
      it "warn on missing alias" $ ruleCatches copyFromExists "COPY --from=foo bar ."
      it "warn on alias defined after" $
        let dockerFile =
              [ "FROM scratch",
                "COPY --from=build foo .",
                "FROM node as build",
                "RUN baz"
              ]
         in ruleCatches copyFromExists $ Text.unlines dockerFile
      it "don't warn on correctly defined aliases" $
        let dockerFile =
              [ "FROM scratch as build",
                "RUN foo",
                "FROM node",
                "COPY --from=build foo .",
                "RUN baz"
              ]
         in ruleCatchesNot copyFromExists $ Text.unlines dockerFile
    --
    describe "copy from own FROM" $ do
      it "warn on copying from your the same FROM" $
        let dockerFile =
              [ "FROM node as foo",
                "COPY --from=foo bar ."
              ]
         in ruleCatches copyFromAnother $ Text.unlines dockerFile
      it "don't warn on copying form other sources" $
        let dockerFile =
              [ "FROM scratch as build",
                "RUN foo",
                "FROM node as run",
                "COPY --from=build foo .",
                "RUN baz"
              ]
         in ruleCatchesNot copyFromAnother $ Text.unlines dockerFile
    --
    describe "Duplicate aliases" $ do
      it "warn on duplicate aliases" $
        let dockerFile =
              [ "FROM node as foo",
                "RUN something",
                "FROM scratch as foo",
                "RUN something"
              ]
         in ruleCatches fromAliasUnique $ Text.unlines dockerFile
      it "don't warn on unique aliases" $
        let dockerFile =
              [ "FROM scratch as build",
                "RUN foo",
                "FROM node as run",
                "RUN baz"
              ]
         in ruleCatchesNot fromAliasUnique $ Text.unlines dockerFile
    --
    describe "format error" $
      it "display error after line pos" $ do
        let ast = parseText "FOM debian:jessie"
            expectedMsg =
              "<string>:1:1 unexpected 'F' expecting '#', ADD, ARG, CMD, COPY, ENTRYPOINT, "
                <> "ENV, EXPOSE, FROM, HEALTHCHECK, LABEL, MAINTAINER, ONBUILD, RUN, SHELL, STOPSIGNAL, "
                <> "USER, VOLUME, WORKDIR, or end of input "
        case ast of
          Left err -> assertEqual "Unexpected error msg" expectedMsg (formatError err)
          Right _ -> assertFailure "AST should fail parsing"
    --
    describe "Rules can be ignored with inline comments" $ do
      it "ignores single rule" $
        let dockerFile =
              [ "FROM ubuntu",
                "# hadolint ignore=DL3002",
                "USER root"
              ]
         in ruleCatchesNot noRootUser $ Text.unlines dockerFile
      it "ignores only the given rule" $
        let dockerFile =
              [ "FROM scratch",
                "# hadolint ignore=DL3001",
                "USER root"
              ]
         in ruleCatches noRootUser $ Text.unlines dockerFile
      it "ignores only the given rule, when multiple passed" $
        let dockerFile =
              [ "FROM scratch",
                "# hadolint ignore=DL3001,DL3002",
                "USER root"
              ]
         in ruleCatchesNot noRootUser $ Text.unlines dockerFile
      it "ignores the rule only if directly above the instruction" $
        let dockerFile =
              [ "# hadolint ignore=DL3001,DL3002",
                "FROM ubuntu",
                "USER root"
              ]
         in ruleCatches noRootUser $ Text.unlines dockerFile
      it "won't ignore the rule if passed invalid rule names" $
        let dockerFile =
              [ "FROM scratch",
                "# hadolint ignore=crazy,DL3002",
                "USER root"
              ]
         in ruleCatches noRootUser $ Text.unlines dockerFile
      it "ignores multiple rules correctly, even with some extra whitespace" $
        let dockerFile =
              [ "FROM node as foo",
                "# hadolint ignore=DL3023, DL3021",
                "COPY --from=foo bar baz ."
              ]
         in do
              ruleCatchesNot copyFromAnother $ Text.unlines dockerFile
              ruleCatchesNot copyEndingSlash $ Text.unlines dockerFile
    --
    describe "JSON notation in ENTRYPOINT and CMD" $ do
      it "warn on ENTRYPOINT" $
        let dockerFile =
              [ "FROM node as foo",
                "ENTRYPOINT something"
              ]
         in ruleCatches useJsonArgs $ Text.unlines dockerFile
      it "don't warn on ENTRYPOINT json notation" $
        let dockerFile =
              [ "FROM scratch as build",
                "ENTRYPOINT [\"foo\", \"bar\"]"
              ]
         in ruleCatchesNot useJsonArgs $ Text.unlines dockerFile
      it "warn on CMD" $
        let dockerFile =
              [ "FROM node as foo",
                "CMD something"
              ]
         in ruleCatches useJsonArgs $ Text.unlines dockerFile
      it "don't warn on CMD json notation" $
        let dockerFile =
              [ "FROM scratch as build",
                "CMD [\"foo\", \"bar\"]",
                "CMD [ \"foo\", \"bar\" ]"
              ]
         in ruleCatchesNot useJsonArgs $ Text.unlines dockerFile

    --
    describe "Detects missing pipefail option" $ do
      it "warn on missing pipefail" $
        let dockerFile =
              [ "FROM scratch",
                "RUN wget -O - https://some.site | wc -l > /number"
              ]
         in ruleCatches usePipefail $ Text.unlines dockerFile
      it "don't warn on commands with no pipes" $
        let dockerFile =
              [ "FROM scratch as build",
                "RUN wget -O - https://some.site && wc -l file > /number"
              ]
         in ruleCatchesNot usePipefail $ Text.unlines dockerFile
      it "don't warn on commands with pipes and the pipefail option" $
        let dockerFile =
              [ "FROM scratch as build",
                "SHELL [\"/bin/bash\", \"-eo\", \"pipefail\", \"-c\"]",
                "RUN wget -O - https://some.site | wc -l file > /number"
              ]
         in ruleCatchesNot usePipefail $ Text.unlines dockerFile
      it "don't warn on commands with pipes and the pipefail option 2" $
        let dockerFile =
              [ "FROM scratch as build",
                "SHELL [\"/bin/bash\", \"-e\", \"-o\", \"pipefail\", \"-c\"]",
                "RUN wget -O - https://some.site | wc -l file > /number"
              ]
         in ruleCatchesNot usePipefail $ Text.unlines dockerFile
      it "don't warn on commands with pipes and the pipefail option 3" $
        let dockerFile =
              [ "FROM scratch as build",
                "SHELL [\"/bin/bash\", \"-o\", \"errexit\", \"-o\", \"pipefail\", \"-c\"]",
                "RUN wget -O - https://some.site | wc -l file > /number"
              ]
         in ruleCatchesNot usePipefail $ Text.unlines dockerFile
      it "don't warn on commands with pipes and the pipefail zsh" $
        let dockerFile =
              [ "FROM scratch as build",
                "SHELL [\"/bin/zsh\", \"-o\", \"pipefail\", \"-c\"]",
                "RUN wget -O - https://some.site | wc -l file > /number"
              ]
         in ruleCatchesNot usePipefail $ Text.unlines dockerFile
      it "don't warn on powershell" $
        let dockerFile =
              [ "FROM scratch as build",
                "SHELL [\"pwsh\", \"-c\"]",
                "RUN Get-Variable PSVersionTable | Select-Object -ExpandProperty Value"
              ]
         in ruleCatchesNot usePipefail $ Text.unlines dockerFile
      it "warns when using plain sh" $
        let dockerFile =
              [ "FROM scratch as build",
                "SHELL [\"/bin/sh\", \"-o\", \"pipefail\", \"-c\"]",
                "RUN wget -O - https://some.site | wc -l file > /number"
              ]
         in ruleCatches usePipefail $ Text.unlines dockerFile
      it "warn on missing pipefail in the next image" $
        let dockerFile =
              [ "FROM scratch as build",
                "SHELL [\"/bin/bash\", \"-o\", \"pipefail\", \"-c\"]",
                "RUN wget -O - https://some.site | wc -l file > /number",
                "FROM scratch as build2",
                "RUN wget -O - https://some.site | wc -l file > /number"
              ]
         in ruleCatches usePipefail $ Text.unlines dockerFile
      it "warn on missing pipefail if next SHELL is not using it" $
        let dockerFile =
              [ "FROM scratch as build",
                "SHELL [\"/bin/bash\", \"-o\", \"pipefail\", \"-c\"]",
                "RUN wget -O - https://some.site | wc -l file > /number",
                "SHELL [\"/bin/sh\", \"-c\"]",
                "RUN wget -O - https://some.site | wc -l file > /number"
              ]
         in ruleCatches usePipefail $ Text.unlines dockerFile
    --
    describe "Allowed docker registries" $ do
      it "warn on non-allowed registry" $
        let dockerFile =
              [ "FROM random.com/debian"
              ]
         in ruleCatches (registryIsAllowed ["docker.io"]) $ Text.unlines dockerFile
      it "don't warn on empty allowed registries" $
        let dockerFile =
              [ "FROM random.com/debian"
              ]
         in ruleCatchesNot (registryIsAllowed []) $ Text.unlines dockerFile
      it "don't warn on allowed registries" $
        let dockerFile =
              [ "FROM random.com/debian"
              ]
         in ruleCatchesNot (registryIsAllowed ["x.com", "random.com"]) $ Text.unlines dockerFile
      it "doesn't warn on scratch image" $
        let dockerFile =
              [ "FROM scratch"
              ]
         in ruleCatchesNot (registryIsAllowed ["x.com", "random.com"]) $ Text.unlines dockerFile
      it "allows boths all forms of docker.io" $
        let dockerFile =
              [ "FROM ubuntu:18.04 AS builder1",
                "FROM zemanlx/ubuntu:18.04 AS builder2",
                "FROM docker.io/zemanlx/ubuntu:18.04 AS builder3"
              ]
         in ruleCatchesNot (registryIsAllowed ["docker.io"]) $ Text.unlines dockerFile

      it "allows using previous stages" $
        let dockerFile =
              [ "FROM random.com/foo AS builder1",
                "FROM builder1 AS builder2"
              ]
         in ruleCatchesNot (registryIsAllowed ["random.com"]) $ Text.unlines dockerFile
    --
    describe "Wget or Curl" $ do
      it "warns when using both wget and curl" $
        let dockerFile =
              [ "FROM node as foo",
                "RUN wget my.xyz",
                "RUN curl localhost"
              ]
         in ruleCatches wgetOrCurl $ Text.unlines dockerFile
      it "warns when using both wget and curl in same instruction" $
        let dockerFile =
              [ "FROM node as foo",
                "RUN wget my.xyz && curl localhost"
              ]
         in ruleCatches wgetOrCurl $ Text.unlines dockerFile
      it "does not warn when using only wget" $
        let dockerFile =
              [ "FROM node as foo",
                "RUN wget my.xyz"
              ]
         in ruleCatchesNot wgetOrCurl $ Text.unlines dockerFile
      it "does not warn when using both curl and wget in different stages" $
        let dockerFile =
              [ "FROM node as foo",
                "RUN wget my.xyz",
                "FROM scratch",
                "RUN curl localhost"
              ]
         in ruleCatchesNot wgetOrCurl $ Text.unlines dockerFile
      it "does not warns when using both, on a single stage" $
        let dockerFile =
              [ "FROM node as foo",
                "RUN wget my.xyz",
                "RUN curl localhost",
                "FROM scratch",
                "RUN curl localhost"
              ]
         in ruleCatches wgetOrCurl $ Text.unlines dockerFile
      it "only warns on the relevant RUN instruction" $
        let dockerFile =
              [ "FROM node as foo",
                "RUN wget my.xyz",
                "RUN curl my.xyz",
                "RUN echo hello"
              ]
         in assertChecks
              wgetOrCurl
              (Text.unlines dockerFile)
              ( \checks ->
                  assertBool
                    "Expecting warnings only in 1 RUN instruction"
                    (length checks == 1)
              )
      it "only warns on many relevant RUN instructions" $
        let dockerFile =
              [ "FROM node as foo",
                "RUN wget my.xyz",
                "RUN curl my.xyz",
                "RUN echo hello",
                "RUN wget foo.com"
              ]
         in assertChecks
              wgetOrCurl
              (Text.unlines dockerFile)
              ( \checks ->
                  assertBool
                    "Expecting warnings only in 2 RUN instructions"
                    (length checks == 2)
              )
    --
    describe "Regression Tests" $
      it "Comments with backslashes at the end are just comments" $
        let dockerFile =
              [ "FROM alpine:3.6",
                "# The following comment makes hadolint still complain about DL4006",
                "# \\",
                "# should solve DL4006",
                "SHELL [\"/bin/sh\", \"-o\", \"pipefail\", \"-c\"]",
                "# RUN with pipe. causes DL4006, but should be fixed by above SHELL",
                "RUN echo \"kaka\" | sed 's/a/o/g' >> /root/afile"
              ]
         in ruleCatches usePipefail $ Text.unlines dockerFile

    -- Run tests for the Config module
    ConfigSpec.tests

assertChecks :: HasCallStack => Rule -> Text.Text -> ([RuleCheck] -> IO a) -> IO a
assertChecks rule s makeAssertions =
  case parseText (s <> "\n") of
    Left err -> assertFailure $ show err
    Right dockerFile -> makeAssertions $ analyze [rule] dockerFile

assertOnBuildChecks :: HasCallStack => Rule -> Text.Text -> ([RuleCheck] -> IO a) -> IO a
assertOnBuildChecks rule s makeAssertions =
  case parseText (s <> "\n") of
    Left err -> assertFailure $ show err
    Right dockerFile -> checkOnBuild dockerFile
  where
    checkOnBuild dockerFile = makeAssertions $ analyze [rule] (fmap wrapInOnBuild dockerFile)
    wrapInOnBuild (InstructionPos (Run args) so li) = InstructionPos (OnBuild (Run args)) so li
    wrapInOnBuild i = i

selectChecksWithLines :: [RuleCheck] -> [RuleCheck]
selectChecksWithLines checks = [c | c <- checks, linenumber c <= 0]

-- Assert a failed check exists for rule
ruleCatches :: HasCallStack => Rule -> Text.Text -> Assertion
ruleCatches rule s = assertChecks rule s f
  where
    f checks = do
      when (null checks) $
        assertFailure "I was expecting to catch at least one error"
      assertBool "Incorrect line number for result" $ null $ selectChecksWithLines checks

onBuildRuleCatches :: HasCallStack => Rule -> Text.Text -> Assertion
onBuildRuleCatches rule s = assertOnBuildChecks rule s f
  where
    f checks = do
      when (length checks /= 1) $
        assertFailure (Text.unpack . Text.unlines . formatChecks $ checks)
      assertBool "Incorrect line number for result" $ null $ selectChecksWithLines checks

ruleCatchesNot :: HasCallStack => Rule -> Text.Text -> Assertion
ruleCatchesNot rule s = assertChecks rule s f
  where
    f checks =
      unless (null checks) $
        assertFailure $
          "Not expecting the following errors: \n"
            ++ (Text.unpack . Text.unlines . formatChecks $ checks)

onBuildRuleCatchesNot :: HasCallStack => Rule -> Text.Text -> Assertion
onBuildRuleCatchesNot rule s = assertOnBuildChecks rule s f
  where
    f checks =
      unless (null checks) $
        assertFailure $
          "Not expecting the following errors: \n"
            ++ (Text.unpack . Text.unlines . formatChecks $ checks)<|MERGE_RESOLUTION|>--- conflicted
+++ resolved
@@ -129,7 +129,6 @@
               ]
          in ruleCatches noRootUser $ Text.unlines dockerFile
 
-<<<<<<< HEAD
       it "does not warn when switching in multiple stages" $
         let dockerFile =
               [ "FROM debian as base",
@@ -140,168 +139,6 @@
                 "RUN something else"
               ]
          in ruleCatchesNot noRootUser $ Text.unlines dockerFile
-=======
-            it "install sudo" $ do
-                ruleCatchesNot noSudo "RUN apt-get install sudo"
-                onBuildRuleCatchesNot noSudo "RUN apt-get install sudo"
-            it "sudo chained programs" $ do
-                ruleCatches noSudo "RUN apt-get update && sudo apt-get install"
-                onBuildRuleCatches noSudo "RUN apt-get update && sudo apt-get install"
-        --
-        describe "invalid CMD rules" $ do
-            it "invalid cmd" $ do
-                ruleCatches invalidCmd "RUN top"
-                onBuildRuleCatches invalidCmd "RUN top"
-            it "install ssh" $ do
-                ruleCatchesNot invalidCmd "RUN apt-get install ssh"
-                onBuildRuleCatchesNot invalidCmd "RUN apt-get install ssh"
-        --
-        describe "gem" $
-          describe "version pinning" $ do
-            describe "i" $ do
-              it "unpinned" $ do
-                ruleCatches gemVersionPinned "RUN gem i bundler"
-                onBuildRuleCatches gemVersionPinned "RUN gem i bundler"
-              it "pinned" $ do
-                ruleCatchesNot gemVersionPinned "RUN gem i bundler:1"
-                onBuildRuleCatchesNot gemVersionPinned "RUN gem i bundler:1"
-              it "multi" $ do
-                ruleCatches gemVersionPinned "RUN gem i bunlder:1 nokogiri"
-                onBuildRuleCatches gemVersionPinned "RUN gem i bunlder:1 nokogiri"
-                ruleCatchesNot gemVersionPinned "RUN gem i bunlder:1 nokogirii:1"
-                onBuildRuleCatchesNot gemVersionPinned "RUN gem i bunlder:1 nokogiri:1"
-            describe "install" $ do
-              it "unpinned" $ do
-                ruleCatches gemVersionPinned "RUN gem install bundler"
-                onBuildRuleCatches gemVersionPinned "RUN gem install bundler"
-              it "pinned" $ do
-                ruleCatchesNot gemVersionPinned "RUN gem install bundler:1"
-                onBuildRuleCatchesNot gemVersionPinned "RUN gem install bundler:1"
-              it "does not warn on -v" $ do
-                ruleCatchesNot gemVersionPinned "RUN gem install bundler -v '2.0.1'"
-                onBuildRuleCatchesNot gemVersionPinned "RUN gem install bundler -v '2.0.1'"
-              it "does not warn on --version without =" $ do
-                ruleCatchesNot gemVersionPinned "RUN gem install bundler --version '2.0.1'"
-                onBuildRuleCatchesNot gemVersionPinned "RUN gem install bundler --version '2.0.1'"
-              it "does not warn on --version with =" $ do
-                ruleCatchesNot gemVersionPinned "RUN gem install bundler --version='2.0.1'"
-                onBuildRuleCatchesNot gemVersionPinned "RUN gem install bundler --version='2.0.1'"
-              it "does not warn on extra flags" $ do
-                ruleCatchesNot gemVersionPinned "RUN gem install bundler:2.0.1 -- --use-system-libraries=true"
-                onBuildRuleCatchesNot gemVersionPinned "RUN gem install bundler:2.0.1 -- --use-system-libraries=true"
-        --
-        describe "yum rules" $ do
-            it "yum update" $ do
-                ruleCatches noYumUpdate "RUN yum update"
-                ruleCatchesNot noYumUpdate "RUN yum install -y httpd-2.4.42 && yum clean all"
-                ruleCatchesNot noYumUpdate "RUN bash -c `# not even a yum command`"
-                onBuildRuleCatches noYumUpdate "RUN yum update"
-                onBuildRuleCatchesNot noYumUpdate "RUN yum install -y httpd-2.4.42 && yum clean all"
-                onBuildRuleCatchesNot noYumUpdate "RUN bash -c `# not even a yum command`"
-            it "yum version pinning" $ do
-                ruleCatches yumVersionPinned "RUN yum install -y tomcat && yum clean all"
-                ruleCatchesNot yumVersionPinned "RUN yum install -y tomcat-9.2 && yum clean all"
-                ruleCatchesNot yumVersionPinned "RUN bash -c `# not even a yum command`"
-                onBuildRuleCatches yumVersionPinned "RUN yum install -y tomcat && yum clean all"
-                onBuildRuleCatchesNot yumVersionPinned "RUN yum install -y tomcat-9.2 && yum clean all"
-                onBuildRuleCatchesNot yumVersionPinned "RUN bash -c `# not even a yum command`"
-            it "yum no clean all" $ do
-                ruleCatches yumCleanup "RUN yum install -y mariadb-10.4"
-                ruleCatchesNot yumCleanup "RUN yum install -y mariadb-10.4 && yum clean all"
-                ruleCatchesNot yumCleanup "RUN bash -c `# not even a yum command`"
-                onBuildRuleCatches yumCleanup "RUN yum install -y mariadb-10.4"
-                onBuildRuleCatchesNot yumCleanup "RUN yum install -y mariadb-10.4 && yum clean all"
-                onBuildRuleCatchesNot yumCleanup "RUN bash -c `# not even a yum command`"
-            it "yum non-interactive" $ do
-                ruleCatches yumYes "RUN yum install httpd-2.4.24 && yum clean all"
-                ruleCatchesNot yumYes "RUN yum install -y httpd-2.4.24 && yum clean all"
-                ruleCatchesNot yumYes "RUN bash -c `# not even a yum command`"
-                onBuildRuleCatches yumYes "RUN yum install httpd-2.4.24 && yum clean all"
-                onBuildRuleCatchesNot yumYes "RUN yum install -y httpd-2.4.24 && yum clean all"
-                onBuildRuleCatchesNot yumYes "RUN bash -c `# not even a yum command`"
-        --
-        describe "apt-get rules" $ do
-            it "apt" $
-                let dockerFile =
-                        [ "FROM ubuntu"
-                        , "RUN apt install python"
-                        ]
-                in do
-                  ruleCatches noApt $ Text.unlines dockerFile
-                  onBuildRuleCatches noApt $ Text.unlines dockerFile
-            it "apt-get upgrade" $ do
-                ruleCatches noAptGetUpgrade "RUN apt-get update && apt-get upgrade"
-                onBuildRuleCatches noAptGetUpgrade "RUN apt-get update && apt-get upgrade"
-            it "apt-get version pinning" $ do
-                ruleCatches aptGetVersionPinned "RUN apt-get update && apt-get install python"
-                onBuildRuleCatches aptGetVersionPinned "RUN apt-get update && apt-get install python"
-            it "apt-get no cleanup" $
-                let dockerFile =
-                        [ "FROM scratch"
-                        , "RUN apt-get update && apt-get install python"
-                        ]
-                in do
-                  ruleCatches aptGetCleanup $ Text.unlines dockerFile
-                  onBuildRuleCatches aptGetCleanup $ Text.unlines dockerFile
-            it "apt-get cleanup in stage image" $
-                let dockerFile =
-                        [ "FROM ubuntu as foo"
-                        , "RUN apt-get update && apt-get install python"
-                        , "FROM scratch"
-                        , "RUN echo hey!"
-                        ]
-                in do
-                  ruleCatchesNot aptGetCleanup $ Text.unlines dockerFile
-                  onBuildRuleCatchesNot aptGetCleanup $ Text.unlines dockerFile
-            it "apt-get no cleanup in last stage" $
-                let dockerFile =
-                        [ "FROM ubuntu as foo"
-                        , "RUN hey!"
-                        , "FROM scratch"
-                        , "RUN apt-get update && apt-get install python"
-                        ]
-                in do
-                  ruleCatches aptGetCleanup $ Text.unlines dockerFile
-                  onBuildRuleCatches aptGetCleanup $ Text.unlines dockerFile
-            it "apt-get no cleanup in intermediate stage" $
-                let dockerFile =
-                        [ "FROM ubuntu as foo"
-                        , "RUN apt-get update && apt-get install python"
-                        , "FROM foo"
-                        , "RUN hey!"
-                        ]
-                in do
-                  ruleCatches aptGetCleanup $ Text.unlines dockerFile
-                  onBuildRuleCatches aptGetCleanup $ Text.unlines dockerFile
-            it "no warn apt-get cleanup in intermediate stage that cleans lists" $
-                let dockerFile =
-                        [ "FROM ubuntu as foo"
-                        , "RUN apt-get update && apt-get install python && rm -rf /var/lib/apt/lists/*"
-                        , "FROM foo"
-                        , "RUN hey!"
-                        ]
-                in do
-                  ruleCatchesNot aptGetCleanup $ Text.unlines dockerFile
-                  onBuildRuleCatchesNot aptGetCleanup $ Text.unlines dockerFile
-            it "no warn apt-get cleanup in intermediate stage when stage not used later" $
-                let dockerFile =
-                        [ "FROM ubuntu as foo"
-                        , "RUN apt-get update && apt-get install python"
-                        , "FROM scratch"
-                        , "RUN hey!"
-                        ]
-                in do
-                  ruleCatchesNot aptGetCleanup $ Text.unlines dockerFile
-                  onBuildRuleCatchesNot aptGetCleanup $ Text.unlines dockerFile
-            it "apt-get cleanup" $
-                let dockerFile =
-                        [ "FROM scratch"
-                        , "RUN apt-get update && apt-get install python && rm -rf /var/lib/apt/lists/*"
-                        ]
-                in do
-                  ruleCatchesNot aptGetCleanup $ Text.unlines dockerFile
-                  onBuildRuleCatchesNot aptGetCleanup $ Text.unlines dockerFile
->>>>>>> a1e3dfb6
 
       it "install sudo" $ do
         ruleCatchesNot noSudo "RUN apt-get install sudo"
@@ -505,6 +342,7 @@
          in do
               ruleCatchesNot aptGetCleanup $ Text.unlines dockerFile
               onBuildRuleCatchesNot aptGetCleanup $ Text.unlines dockerFile
+
       it "apt-get pinned chained" $
         let dockerFile =
               [ "RUN apt-get update \\",
